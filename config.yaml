defaults:
  - override hydra/launcher: joblib
env_id: MorphingAnt
num_legs: 3
healthy_reward: 0.1
render: false
# network
method: "EfficientKAN"
width: 256
# training
device: cpu
seed: 0
train: true
test: true
train_n_episodes: 1000
warm_up_episodes: 50
test_n_episodes: 10
# hyperparameters
batch_size: 256
learning_rate: 0.0001
actor_learning_rate: 0.001
replay_buffer_capacity: 10000
<<<<<<< HEAD
grid: 5
tau: 0.01
gamma: 0.99
=======
width: 256
grid: 5
method: "MLP"
seed: 2
tau: 0.01
device: cuda
>>>>>>> 3404b379
policy_update_frequency: 5
grid_update_frequency: 25
exploration_epsilon: 0.1
noise_mean: 0.0
noise_std: 0.2
# early stopping
tolerance: 5
max_delta_loss: 0.05
# folder names
results_dir: "results"
plots_dir: "plots"
runs_dir: "runs"
models_dir: "models"
<<<<<<< HEAD
figures_dir: "figures"
=======
figures_dir: "figures"
action_buffer: 5
tolerance: 5
max_delta_loss: 0.05
grid_update_frequency: 25
dimension_wrapper_number: 0
num_legs: 4
>>>>>>> 3404b379
<|MERGE_RESOLUTION|>--- conflicted
+++ resolved
@@ -20,23 +20,16 @@
 learning_rate: 0.0001
 actor_learning_rate: 0.001
 replay_buffer_capacity: 10000
-<<<<<<< HEAD
 grid: 5
 tau: 0.01
 gamma: 0.99
-=======
-width: 256
-grid: 5
-method: "MLP"
-seed: 2
-tau: 0.01
-device: cuda
->>>>>>> 3404b379
 policy_update_frequency: 5
 grid_update_frequency: 25
 exploration_epsilon: 0.1
 noise_mean: 0.0
 noise_std: 0.2
+action_buffer: 5
+dimension_wrapper_number: 0
 # early stopping
 tolerance: 5
 max_delta_loss: 0.05
@@ -45,14 +38,4 @@
 plots_dir: "plots"
 runs_dir: "runs"
 models_dir: "models"
-<<<<<<< HEAD
-figures_dir: "figures"
-=======
-figures_dir: "figures"
-action_buffer: 5
-tolerance: 5
-max_delta_loss: 0.05
-grid_update_frequency: 25
-dimension_wrapper_number: 0
-num_legs: 4
->>>>>>> 3404b379
+figures_dir: "figures"