import pprint
import math
import gym
import torch
import random
import os
import yaml
import numpy as np
import torch.nn as nn
import matplotlib.pyplot as plt
import pandas as pd
from agent import Agent
from actor import *
from kan import KAN
from efficient_kan.kan import KAN as EfficientKAN
from fasterkan.fasterkan import FasterKAN, FasterKANvolver
from fastkan.fastkan import FastKAN
from tqdm import tqdm
from continuous_cartpole import *
<<<<<<< HEAD
=======
from wrapper import TransformObservation
os.environ['CUBLAS_WORKSPACE_CONFIG'] = ':4096:8'

>>>>>>> 3404b379
from morphing_agents.mujoco.ant.env import MorphingAntEnv


def run_episode(
        episode_index, 
        env, 
        agent, 
        do_training=True, 
        deterministic=True, 
        rendering=False,
        log=True
        ):
    """
    Run a single episode with the given configuration and return reward. Perform early stopping if necessary. Write the results to tensorboard. Update the networks periodically.
    """
    
    observation, info = env.reset()
    observation = torch.from_numpy(observation)
    
    loss_value, actor_loss_value = None, None
    episode_length = 0
    net_reward = 0

    first_steps = 0

    while True:
        if do_training and episode_index < agent.config.warm_up_episodes:
            action = env.action_space.sample()
        elif not do_training and first_steps< 5:
            action = env.action_space.sample()
            first_steps += 1
        else:
            action = agent.act(observation, deterministic)

        if do_training and episode_index >= agent.config.warm_up_episodes:
            if agent.config.noise_mean!=0 or agent.config.noise_std!=0:
                noise = np.random.normal(agent.config.noise_mean, agent.config.noise_std, action.shape)
                action = action + noise
                action = np.clip(action, agent.env.action_space.low, agent.env.action_space.high)
            
        next_observation, reward, terminated, truncated, info = env.step(action)

        if env.action_space.dtype != int:
            action = torch.from_numpy(action).float()
        else:
            action = torch.from_numpy(action)
            action.apply_(lambda x: int(x>0.5))

        next_observation = torch.from_numpy(next_observation)
        agent.buffer.add(observation, action, next_observation, reward, terminated)

        net_reward += reward

        if do_training and episode_index >= agent.config.warm_up_episodes:
            loss_value, actor_loss_value = agent.train(episode_index)
            
        observation = next_observation

        if terminated or truncated:
            break

        episode_length += 1

        if rendering:
            env.render()
    
    if math.remainder(episode_index+1, 10) == 0 or not do_training:
        print("Reward:", net_reward)
        print("Loss:", loss_value)
        print("Actor Loss:", actor_loss_value)
        print("Episode length:", episode_length)

    if log:
        with open(f"{agent.config.results_dir}/{agent.run_name}.csv", "a") as f:
            f.write(f"{episode_index},{episode_length},{net_reward},{loss_value}\n")

    if do_training and loss_value is not None:
        agent.writer.add_scalar("episode_length", episode_length, episode_index)
        agent.writer.add_scalar("loss", loss_value, episode_index)
        agent.writer.add_scalar("reward", net_reward, episode_index)

        if agent.current_loss != 9999:
            agent.previous_loss = agent.current_loss
        agent.current_loss = loss_value
        agent.check_early_stopping()

        if (
            math.remainder(episode_index+1, agent.config.grid_update_frequency) == 0
            and episode_index < int(agent.config.train_n_episodes * (1 / 2))
        ):
            if agent.config.method == "KAN":
                combined_input = torch.cat([agent.buffer.observations[: len(agent.buffer)], agent.buffer.actions[: len(agent.buffer)]], axis=1).to(agent.device)
                agent.q_network.update_grid_from_samples(combined_input)
                agent.target_network.update_grid_from_samples(combined_input)
            elif agent.config.method == "EfficientKAN":
                combined_input = torch.cat([agent.buffer.observations[: len(agent.buffer)], agent.buffer.actions[: len(agent.buffer)]], axis=1).to(agent.device)
                agent.q_network(combined_input, update_grid=True)
                agent.target_network(combined_input, update_grid=True)

    return agent, net_reward

def train(env, agent, deterministic= True, do_training=True, rendering=False):
    """
    Run n episodes and train the network by periodically updating the networks in the agent.
    """
    agent.reset_for_train()
    for episode in tqdm(range(agent.config.train_n_episodes), desc=f"{agent.run_name}"):
        if agent.terminate_training: break

        agent, _ = run_episode(episode, env, agent, deterministic=deterministic, do_training=do_training, rendering=rendering)

        if math.remainder(episode+1, 10) == 0:
            agent.save_model()
        if math.remainder(episode+1, 50) == 0:
            print("\nTesting model...")
            test(env, agent, 5, deterministic=True, rendering=rendering, log=False)
            agent.save_model(f"_{episode}")

    if not agent.terminate_training:
        agent.save_model()

    if agent.config.method in ["KAN", "EfficientKAN"]:
        agent.target_network.plot()
        plt.savefig(f"{agent.config.plots_dir}/{agent.run_name}.png")

def test(env, agent, episodes, deterministic= True, rendering=False, log=True):
    """
    Run n episodes and return average reward and the reward for each episode.
    """
    rewards = []
    for i in range(episodes):
        _, reward = run_episode(i, env, agent, deterministic=deterministic, do_training=False, rendering=rendering, log=log)
        rewards.append(reward)
    average_reward = sum(rewards) / max(1, len(rewards))
    print(f"Average reward over {episodes} episodes: {average_reward}")
    return average_reward, rewards
    
def set_all_seeds(seed):
    random.seed(seed)
    os.environ["PYTHONHASHSEED"] = str(seed)
    np.random.seed(seed)
    torch.manual_seed(seed)
    torch.cuda.manual_seed(seed)
    torch.use_deterministic_algorithms(True)
    
class dotdict(dict):
    """dot.notation access to dictionary attributes"""
    __getattr__ = dict.get
    __setattr__ = dict.__setitem__
    __delattr__ = dict.__delitem__

<<<<<<< HEAD
def set_parameters_by_config(config):
    """
    Set the parameters and create objects required for the agent according to the config file.
    """
=======
def obervation_noise_concat(observation, number_of_dimensions, noise_level=0.1):
    """Generates a noise dimension for each of number_of_dimensions and concatenates them to the original observation.

    Args:
        observation: original obsevation from the env.step() function
        number_of_dimensions (int): number of dimensions to add to the observation
        noise_level (float, optional): noise level. Defaults to 0.1.
    """
    #print("Adding noise to observation:", observation)
    
    array_of_noise = np.random.normal(0, noise_level, number_of_dimensions)
    #print("Noise added:", array_of_noise)
    return np.concatenate([observation, array_of_noise])

def main():
    with open('config.yaml', 'r') as file:
        config = yaml.safe_load(file)
        config = dotdict(config)
        pprint.pprint(config)
        
>>>>>>> 3404b379
    if config.device == "mps" and torch.backends.mps.is_available():
        device_name = "mps"
    elif config.device == "cuda" and torch.cuda.is_available():
        device_name = "cuda"
    else:
        device_name = "cpu"
    print(f"Running on device: {device_name}")
    device = torch.device(device_name)

    os.makedirs(config.results_dir, exist_ok=True)
    os.makedirs(config.plots_dir, exist_ok=True)
    os.makedirs(config.runs_dir, exist_ok=True)
    os.makedirs(config.models_dir, exist_ok=True)
    os.makedirs(config.figures_dir, exist_ok=True)

    set_all_seeds(config.seed)

    print(f"Running environment - {config.env_id}")
    if config.env_id in ["ContinuousCartPoleEnv"]:
        env = ContinuousCartPoleEnv()
    elif config.env_id in ["MorphingAnt"]:
<<<<<<< HEAD
        env = MorphingAntEnv(num_legs=config.num_legs, 
                             expose_design=False, 
                             render_flag=config.render,
                             healthy_reward=config.healthy_reward
                             )
    elif config.env_id in ["Ant-v4"]:
        if config.render:
            render_mode = "human"
        else:
            render_mode = None
        env = gym.make(config.env_id, 
                       healthy_reward=config.healthy_reward,
                       render_mode=render_mode)
=======
        env = MorphingAntEnv(num_legs=config.num_legs, expose_design=False, centered=False)
>>>>>>> 3404b379
    else:
        env = gym.make(config.env_id, render_mode="rgb_array", terminate_when_unhealthy=True)
    
    # The lambda function will apply the observation_noise_concat function to the observation
    dimension_wrapper_number = config.dimension_wrapper_number
    env = TransformObservation(env, lambda obs: obervation_noise_concat(obs, dimension_wrapper_number, noise_level=0.1))

    if env.action_space.dtype == int:
        network_in = (env.observation_space.shape[0] + dimension_wrapper_number) + env.action_space.n
    else:
        network_in = (env.observation_space.shape[0] + dimension_wrapper_number) + env.action_space.shape[0]
    print(f"Observation space: {env.observation_space}\nAction space: {env.action_space}\nNetwork in: {network_in}")
    
    if config.method == "KAN":
        q_network = KAN(
			width=[network_in, config.width, 1],
			grid=config.grid,
			k=3,
			bias_trainable=False,
			sp_trainable=False,
			sb_trainable=False,
            device=device_name
		)
        target_network = KAN(
			width=[network_in, config.width, 1],
			grid=config.grid,
			k=3,
			bias_trainable=False,
			sp_trainable=False,
			sb_trainable=False,
            device=device_name
		)
    elif config.method == "EfficientKAN":
        q_network = EfficientKAN(
			layers_hidden=[network_in, config.width, 1],
			grid_size=config.grid,
			spline_order=3
		).to(device)
        target_network = EfficientKAN(
			layers_hidden=[network_in, config.width, 1],
			grid_size=config.grid,
			spline_order=3
		).to(device)
    elif config.method == "FastKAN":
        q_network = FastKAN(
			layers_hidden=[network_in, config.width, 1],
			num_grids=config.grid
		).to(device)
        target_network = FastKAN(
			layers_hidden=[network_in, config.width, 1],
			num_grids=config.grid
		).to(device)
    elif config.method == "MLP":
        q_network = nn.Sequential(
            nn.Linear(network_in, config.width, device=device),
            nn.ReLU(),
            nn.Linear(config.width, 1, device=device),
        )
        target_network = nn.Sequential(
            nn.Linear(network_in, config.width, device=device),
            nn.ReLU(),
            nn.Linear(config.width, 1, device=device),
        )
    else:
        raise Exception(
            f"Method {config.method} don't exist."
        )
    return {
        "device": device,
        "device_name": device_name,
        "q_network": q_network,
        "target_network": target_network,
        "network_in": network_in,
        "env": env
    }

def main():
    """
    Read the config file and perform train and/or test operations.
    """
    with open('config.yaml', 'r') as file:
        config = yaml.safe_load(file)
        config = dotdict(config)
        
    parameters = set_parameters_by_config(config)
    device = parameters["device"]
    env = parameters["env"]
    q_network = parameters["q_network"]
    target_network = parameters["target_network"]

    if config.train:
        print("Training initiated...")
<<<<<<< HEAD
        actor = Policy_MLP(env, device)
        target_actor = Policy_MLP(env, device)
        agent = Agent(env, q_network, target_network, actor, target_actor, device, config)
        train(env, agent, deterministic=False, do_training=True, rendering=config.render)

    if config.test:
        print("Test initiated...")
        actor = Policy_MLP(env, device)
        target_actor = Policy_MLP(env, device)
        agent2 = Agent(env, q_network, target_network, actor, target_actor, device, config)
        agent2.actor.load_state_dict(torch.load(f"{config.models_dir}/{agent.run_name}_actor.pt"))

        test(env, agent2, config.test_n_episodes, deterministic=True, rendering=config.render, log=True)

def test_bulk(file_name, num_legs, es_epoch):
    """
    Test model over n episodes and calculate mean and std of the rewards.
    """
    with open('config.yaml', 'r') as file:
        config = yaml.safe_load(file)
        config = dotdict(config)
        config["num_legs"] = num_legs
        config["method"] = file_name.split("_")[0]
        pprint.pprint(config)
        
    parameters = set_parameters_by_config(config)
    device = parameters["device"]
    env = parameters["env"]
    q_network = parameters["q_network"]
    target_network = parameters["target_network"]

    actor = Policy_MLP(env, device)
    target_actor = Policy_MLP(env, device)
    agent2 = Agent(env, q_network, target_network, actor, target_actor, device, config)

    if es_epoch!=0:
        agent2.actor.load_state_dict(torch.load(f"{config.models_dir}/{file_name}_actor_{es_epoch}.pt", map_location=torch.device('cpu')))
    else:
        agent2.actor.load_state_dict(torch.load(f"{config.models_dir}/{file_name}_actor.pt", map_location=torch.device('cpu')))

    _, rewards_list = test(env, agent2, config.test_n_episodes, deterministic=True, rendering=config.render, log=True)
    rewards_list = np.array(rewards_list)

    mean_reward = np.mean(rewards_list)
    std_reward = np.std(rewards_list)

    return mean_reward, std_reward

def test_bulk_driver():
    """
    Driver function to test multiple models over n episodes and calculate mean and std of the rewards.
    """
    test_list = [
            ["EfficientKAN_MorphingAnt_0_1722319702", 3, 0.2, 999],
            ["EfficientKAN_MorphingAnt_0_1721917306", 4, 0.2, 0],
            ["EfficientKAN_MorphingAnt_0_1722203246", 5, 0.2, 749],
            ["EfficientKAN_MorphingAnt_0_1722204441", 6, 0.2, 999],
            ["EfficientKAN_MorphingAnt_0_1722203855", 7, 0.2, 749],
            ["MLP_MorphingAnt_0_1722342048", 3, 0.2, 999],
            ["MLP_MorphingAnt_0_1722121326", 4, 0.2, 999],
            ["MLP_MorphingAnt_0_1722154175", 5, 0.2, 799],
            ["MLP_MorphingAnt_0_1722247036", 6, 0.2, 499],
            ["MLP_MorphingAnt_0_1722391642", 7, 0.2, 999]
    ]
    # test_list = [
    #         ["EfficientKAN_MorphingAnt_0_1721726361", 4, 0.0, 699],
    #         ["EfficientKAN_MorphingAnt_0_1721857925", 4, 0.2, 0],
    #         ["EfficientKAN_MorphingAnt_0_1722028514", 4, 0.4, 749],
    #         ["MLP_MorphingAnt_0_1722296073", 4, 0.0, 199],
    #         ["MLP_MorphingAnt_0_1722319667", 4, 0.2, 999],
    #         ["MLP_MorphingAnt_0_1722365973", 4, 0.4, 449],
    #         # ["EfficientKAN_MorphingAnt_0_1721726361", 4, 0.0, 999],
    #         # ["EfficientKAN_MorphingAnt_0_1721857925", 4, 0.2, 99],
    #         # ["EfficientKAN_MorphingAnt_0_1722028514", 4, 0.4, 749],
    #         # ["MLP_MorphingAnt_0_1722296073", 4, 0.0, 999],
    #         # ["MLP_MorphingAnt_0_1722319667", 4, 0.2, 999],
    #         # ["MLP_MorphingAnt_0_1722365973", 4, 0.4, 999],
    #     ]
    df = pd.DataFrame(columns=["num_legs",
                               "method",
                               "noise",
                               "num_epochs",
                               "file_name",
                               "mean_reward",
                               "std_reward"])
    for meta in test_list:
        mean_reward, std_reward = test_bulk(
            meta[0], meta[1], meta[3]
        )
        reward_row = pd.DataFrame([{
            "num_legs": meta[1],
            "method": meta[0].split("_")[0],
            "noise": meta[2],
            "num_epochs": meta[3],
            "file_name": meta[0],
            "mean_reward": mean_reward,
            "std_reward":std_reward
        }])
        df = pd.concat([df, reward_row], ignore_index=True)
    print(df)
    df.to_csv("final_test/test.csv")     

def plot_kan(file_name):
    """
    Plot the KAN graphs of the model that help with visual inferences.
    """
    with open('config.yaml', 'r') as file:
        config = yaml.safe_load(file)
        config = dotdict(config)
        config["method"] = file_name.split("_")[0]
        pprint.pprint(config)
        
    parameters = set_parameters_by_config(config)
    device = parameters["device"]
    env = parameters["env"]
    q_network = parameters["q_network"]
    target_network = parameters["target_network"]

    actor = Policy_MLP(env, device)
    target_actor = Policy_MLP(env, device)
    agent2 = Agent(env, q_network, target_network, actor, target_actor, device, config)

    agent2.actor.load_state_dict(torch.load(f"{config.models_dir}/{file_name}_actor.pt", map_location=torch.device('cpu')))
    agent2.target_network.load_state_dict(torch.load(f"{config.models_dir}/{file_name}_network.pt", map_location=torch.device('cpu')))
=======
        actor = Policy_MLP(env, device, dimension_wrapper_number=dimension_wrapper_number)
        target_actor = Policy_MLP(env, device, dimension_wrapper_number=dimension_wrapper_number)
        agent = Agent(env, q_network, target_network, actor, target_actor, device, config, dimension_wrapper_number=dimension_wrapper_number)
        train(env, agent, deterministic=False, do_training=True, rendering=False)

    if config.test:
        print("Test initiated...")
        actor = Policy_MLP(env, device, dimension_wrapper_number=dimension_wrapper_number)
        target_actor = Policy_MLP(env, device, dimension_wrapper_number=dimension_wrapper_number)
        agent2 = Agent(env, q_network, target_network, actor, target_actor, device, config, dimension_wrapper_number=dimension_wrapper_number)
        agent2.actor.load_state_dict(torch.load(f"{config.models_dir}/{agent.run_name}.pt"))
        # agent2.actor.load_state_dict(torch.load(f"{config.models_dir}/EfficientKAN_Ant-v4_2_1721655487.pt"))
>>>>>>> 3404b379

    agent2.target_network.plot(beta=0.5)
    plt.savefig(f"{agent2.config.plots_dir}/{agent2.run_name}_v2.png")

if __name__ == "__main__":
    main()
    # plot_kan("EfficientKAN_MorphingAnt_0_1721917306")
    # test_bulk_driver()<|MERGE_RESOLUTION|>--- conflicted
+++ resolved
@@ -17,12 +17,9 @@
 from fastkan.fastkan import FastKAN
 from tqdm import tqdm
 from continuous_cartpole import *
-<<<<<<< HEAD
-=======
 from wrapper import TransformObservation
 os.environ['CUBLAS_WORKSPACE_CONFIG'] = ':4096:8'
 
->>>>>>> 3404b379
 from morphing_agents.mujoco.ant.env import MorphingAntEnv
 
 
@@ -174,12 +171,6 @@
     __setattr__ = dict.__setitem__
     __delattr__ = dict.__delitem__
 
-<<<<<<< HEAD
-def set_parameters_by_config(config):
-    """
-    Set the parameters and create objects required for the agent according to the config file.
-    """
-=======
 def obervation_noise_concat(observation, number_of_dimensions, noise_level=0.1):
     """Generates a noise dimension for each of number_of_dimensions and concatenates them to the original observation.
 
@@ -194,13 +185,10 @@
     #print("Noise added:", array_of_noise)
     return np.concatenate([observation, array_of_noise])
 
-def main():
-    with open('config.yaml', 'r') as file:
-        config = yaml.safe_load(file)
-        config = dotdict(config)
-        pprint.pprint(config)
-        
->>>>>>> 3404b379
+def set_parameters_by_config(config):
+    """
+    Set the parameters and create objects required for the agent according to the config file.
+    """
     if config.device == "mps" and torch.backends.mps.is_available():
         device_name = "mps"
     elif config.device == "cuda" and torch.cuda.is_available():
@@ -222,7 +210,6 @@
     if config.env_id in ["ContinuousCartPoleEnv"]:
         env = ContinuousCartPoleEnv()
     elif config.env_id in ["MorphingAnt"]:
-<<<<<<< HEAD
         env = MorphingAntEnv(num_legs=config.num_legs, 
                              expose_design=False, 
                              render_flag=config.render,
@@ -236,9 +223,6 @@
         env = gym.make(config.env_id, 
                        healthy_reward=config.healthy_reward,
                        render_mode=render_mode)
-=======
-        env = MorphingAntEnv(num_legs=config.num_legs, expose_design=False, centered=False)
->>>>>>> 3404b379
     else:
         env = gym.make(config.env_id, render_mode="rgb_array", terminate_when_unhealthy=True)
     
@@ -311,6 +295,7 @@
         "device_name": device_name,
         "q_network": q_network,
         "target_network": target_network,
+        "dimension_wrapper_number": dimension_wrapper_number,
         "network_in": network_in,
         "env": env
     }
@@ -328,21 +313,22 @@
     env = parameters["env"]
     q_network = parameters["q_network"]
     target_network = parameters["target_network"]
+    dimension_wrapper_number = parameters["dimension_wrapper_number"]
 
     if config.train:
         print("Training initiated...")
-<<<<<<< HEAD
-        actor = Policy_MLP(env, device)
-        target_actor = Policy_MLP(env, device)
-        agent = Agent(env, q_network, target_network, actor, target_actor, device, config)
+        actor = Policy_MLP(env, device, dimension_wrapper_number=dimension_wrapper_number)
+        target_actor = Policy_MLP(env, device, dimension_wrapper_number=dimension_wrapper_number)
+        agent = Agent(env, q_network, target_network, actor, target_actor, device, config, dimension_wrapper_number=dimension_wrapper_number)
         train(env, agent, deterministic=False, do_training=True, rendering=config.render)
 
     if config.test:
         print("Test initiated...")
-        actor = Policy_MLP(env, device)
-        target_actor = Policy_MLP(env, device)
-        agent2 = Agent(env, q_network, target_network, actor, target_actor, device, config)
+        actor = Policy_MLP(env, device, dimension_wrapper_number=dimension_wrapper_number)
+        target_actor = Policy_MLP(env, device, dimension_wrapper_number=dimension_wrapper_number)
+        agent2 = Agent(env, q_network, target_network, actor, target_actor, device, config, dimension_wrapper_number=dimension_wrapper_number)
         agent2.actor.load_state_dict(torch.load(f"{config.models_dir}/{agent.run_name}_actor.pt"))
+        # agent2.actor.load_state_dict(torch.load(f"{config.models_dir}/EfficientKAN_Ant-v4_2_1721655487.pt"))
 
         test(env, agent2, config.test_n_episodes, deterministic=True, rendering=config.render, log=True)
 
@@ -362,17 +348,18 @@
     env = parameters["env"]
     q_network = parameters["q_network"]
     target_network = parameters["target_network"]
-
-    actor = Policy_MLP(env, device)
-    target_actor = Policy_MLP(env, device)
-    agent2 = Agent(env, q_network, target_network, actor, target_actor, device, config)
+    dimension_wrapper_number = parameters["dimension_wrapper_number"]
+
+    actor = Policy_MLP(env, device, dimension_wrapper_number=dimension_wrapper_number)
+    target_actor = Policy_MLP(env, device, dimension_wrapper_number=dimension_wrapper_number)
+    agent = Agent(env, q_network, target_network, actor, target_actor, device, config, dimension_wrapper_number=dimension_wrapper_number)
 
     if es_epoch!=0:
-        agent2.actor.load_state_dict(torch.load(f"{config.models_dir}/{file_name}_actor_{es_epoch}.pt", map_location=torch.device('cpu')))
+        agent.actor.load_state_dict(torch.load(f"{config.models_dir}/{file_name}_actor_{es_epoch}.pt", map_location=torch.device('cpu')))
     else:
-        agent2.actor.load_state_dict(torch.load(f"{config.models_dir}/{file_name}_actor.pt", map_location=torch.device('cpu')))
-
-    _, rewards_list = test(env, agent2, config.test_n_episodes, deterministic=True, rendering=config.render, log=True)
+        agent.actor.load_state_dict(torch.load(f"{config.models_dir}/{file_name}_actor.pt", map_location=torch.device('cpu')))
+
+    _, rewards_list = test(env, agent, config.test_n_episodes, deterministic=True, rendering=config.render, log=True)
     rewards_list = np.array(rewards_list)
 
     mean_reward = np.mean(rewards_list)
@@ -449,30 +436,17 @@
     env = parameters["env"]
     q_network = parameters["q_network"]
     target_network = parameters["target_network"]
-
-    actor = Policy_MLP(env, device)
-    target_actor = Policy_MLP(env, device)
-    agent2 = Agent(env, q_network, target_network, actor, target_actor, device, config)
-
-    agent2.actor.load_state_dict(torch.load(f"{config.models_dir}/{file_name}_actor.pt", map_location=torch.device('cpu')))
-    agent2.target_network.load_state_dict(torch.load(f"{config.models_dir}/{file_name}_network.pt", map_location=torch.device('cpu')))
-=======
-        actor = Policy_MLP(env, device, dimension_wrapper_number=dimension_wrapper_number)
-        target_actor = Policy_MLP(env, device, dimension_wrapper_number=dimension_wrapper_number)
-        agent = Agent(env, q_network, target_network, actor, target_actor, device, config, dimension_wrapper_number=dimension_wrapper_number)
-        train(env, agent, deterministic=False, do_training=True, rendering=False)
-
-    if config.test:
-        print("Test initiated...")
-        actor = Policy_MLP(env, device, dimension_wrapper_number=dimension_wrapper_number)
-        target_actor = Policy_MLP(env, device, dimension_wrapper_number=dimension_wrapper_number)
-        agent2 = Agent(env, q_network, target_network, actor, target_actor, device, config, dimension_wrapper_number=dimension_wrapper_number)
-        agent2.actor.load_state_dict(torch.load(f"{config.models_dir}/{agent.run_name}.pt"))
-        # agent2.actor.load_state_dict(torch.load(f"{config.models_dir}/EfficientKAN_Ant-v4_2_1721655487.pt"))
->>>>>>> 3404b379
-
-    agent2.target_network.plot(beta=0.5)
-    plt.savefig(f"{agent2.config.plots_dir}/{agent2.run_name}_v2.png")
+    dimension_wrapper_number = parameters["dimension_wrapper_number"]
+
+    actor = Policy_MLP(env, device, dimension_wrapper_number=dimension_wrapper_number)
+    target_actor = Policy_MLP(env, device, dimension_wrapper_number=dimension_wrapper_number)
+    agent = Agent(env, q_network, target_network, actor, target_actor, device, config, dimension_wrapper_number=dimension_wrapper_number)
+
+    agent.actor.load_state_dict(torch.load(f"{config.models_dir}/{file_name}_actor.pt", map_location=torch.device('cpu')))
+    agent.target_network.load_state_dict(torch.load(f"{config.models_dir}/{file_name}_network.pt", map_location=torch.device('cpu')))
+
+    agent.target_network.plot(beta=0.5)
+    plt.savefig(f"{agent.config.plots_dir}/{agent.run_name}_v2.png")
 
 if __name__ == "__main__":
     main()
